--- conflicted
+++ resolved
@@ -225,7 +225,7 @@
 
     let mut buf: RawNtpPacket = RawNtpPacket::default();
     let (response, src) = socket.recv_from(buf.0.as_mut())?;
-    dbg!(response);
+    debug!("Response: {}", response);
 
     if src != dst {
         return Err(io::Error::new(
@@ -234,17 +234,8 @@
         ));
     }
 
-<<<<<<< HEAD
     if response == mem::size_of::<NtpPacket>() {
         let result = process_response(&req, buf);
-=======
-    let mut buf: RawNtpPacket = RawNtpPacket::default();
-    let response = socket.recv_from(buf.0.as_mut())?;
-    debug!("Response: {}", response.0);
-
-    if response.0 == mem::size_of::<NtpPacket>() {
-        let result = process_response(buf);
->>>>>>> 0ed842ff
 
         match result {
             Ok(timestamp) => return Ok(timestamp),
